--- conflicted
+++ resolved
@@ -44,22 +44,14 @@
  * @returns {Object} The original req object that is equivalent to an Express request object,
  * including a headers, method, and params field
  */
-<<<<<<< HEAD
-function adaptOWRequest(payload, { logger, request: { params: { req = '{}' } } }) {
-=======
 function adaptOWRequest(payload, { logger, request: { params: { req = '{}' } = {} } = {} }) {
->>>>>>> 6b40a835
   try {
     return {
       request: JSON.parse(req),
     };
   } catch (e) {
-<<<<<<< HEAD
-    logger.error(`Cannot parse incoming request parameter ${e.stack}`);
-=======
     const out = logger || console;
     out.error(`Cannot parse incoming request parameter: ${e.stack}`);
->>>>>>> 6b40a835
     return {
       request: {},
     };
