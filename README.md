# Hypermedia Pipeline

This project provides helper functions and default implementations for creating Hypermedia Processing Pipelines.

It uses reducers and continuations to create a simple processing pipeline that can pre-and post-process HTML, JSON, and other hypermedia.

# Status

[![codecov](https://img.shields.io/codecov/c/github/adobe/hypermedia-pipeline.svg)](https://codecov.io/gh/adobe/hypermedia-pipeline)
[![CircleCI](https://img.shields.io/circleci/project/github/adobe/hypermedia-pipeline.svg)](https://circleci.com/gh/adobe/hypermedia-pipeline)
[![GitHub license](https://img.shields.io/github/license/adobe/hypermedia-pipeline.svg)](https://github.com/adobe/hypermedia-pipeline/blob/master/LICENSE.txt)
[![GitHub issues](https://img.shields.io/github/issues/adobe/hypermedia-pipeline.svg)](https://github.com/adobe/hypermedia-pipeline/issues)
[![npm](https://img.shields.io/npm/dw/@adobe/hypermedia-pipeline.svg)](https://www.npmjs.com/package/@adobe/hypermedia-pipeline) [![Greenkeeper badge](https://badges.greenkeeper.io/adobe/hypermedia-pipeline.svg)](https://greenkeeper.io/)

## Anatomy of a Pipeline

A pipeline consists of following main parts:

- pre-processing functions
- the main response generating function
- an optional wrapper function
- post-processing functions

Each step of the pipeline is processing a single payload object, that will slowly accumulate the `return` values of the functions above through `Object.assign`.

See below for the anatomy of a payload.

Typically, there is one pipeline for each content type supported and pipeline are identified by file name, e.g.

- `html.pipe.js` – creates HTML documents with the `text/html` content-type
- `json.pipe.js` – creates JSON documents with the `application/json` content-type

### Building a Pipeline

A pipeline builder can be created by creating a CommonJS module that exports a function `pipe` which accepts following arguments and returns a Pipeline function.

- `cont`: the main function that will be executed as a continuation of the pipeline
- `params`: a map of parameters that are interpreted at runtime
- `secrets`: a map of protected configuration parameters like API keys that should be handled with care. By convention, all keys in `secret` are in ALL_CAPS_SNAKE_CASE.
- `logger`: a [Winston](https://www.github.com/winstonjs/winston) logger

This project's main entry provides a helper function for pipeline construction and a few helper functions, so that a basic pipeline can be constructed like this:

```javascript
// the pipeline itself
const pipeline = require("@adobe/hypermedia-pipeline");
// helper functions and log
const { adaptOWRequest, adaptOWResponse, log } = require('@adobe/hypermedia-pipeline/src/defaults/default.js');

module.exports.pipe = function(cont, params, secrets, logger = log) {
    logger.log("debug", "Constructing Custom Pipeline");

    return pipeline()
        .pre(adaptOWRequest)   // optional: turns OpenWhisk-style arguments into a proper payload
        .once(cont)            // required: execute the continuation function
        .post(adaptOWResponse) // optional: turns the Payload into an OpenWhisk-style response
}
```

In a typical pipeline, you will add additional processing steps as `.pre(require('some-module'))` or as `.post(require('some-module'))`.

### The Main Function

The main function is typically a pure function that converts the `request`, `context`, and `content` properties of the payload into a `response` object.

In most scenarios, the main function is compiled from a template in a templating language like HTL, JST, or JSX.

Typically, there is one template (and thus one main function) for each content variation of the file type. Content variations are identified by a selector (the piece of the file name before the file extension, e.g. in `example.navigation.html` the selector would be `navigation`). If no selector is provided, the template is the default template for the pipeline.

Examples of possible template names include:

- `html.jsx` (compiled to `html.js`) – default for the HTML pipeline
- `html.navigation.jst` (compiled to `html.navigation.js`) – renders the navigation
- `dropdown.json.js` (not compiled) – creates pure JSON output
- `dropdown.html.htl` (compiled to `dropdown.html.js`) – renders the dropdown component


### (Optional) The Wrapper Function

Sometimes it is neccessary to pre-process the payload in a template-specific fashion. This wrapper function (often called "Pre-JS" for brevity sake) allows the full transformation of the pipeline's payload.

Compared to the pipeline-specific pre-processing functions which handle the request, content, and response, the focus of the wrapper function is implementing business logic needed for the main template function. This allows for a clean separation between:

1. presentation (in the main function, often expressed in declarative templates)
2. business logic (in the wrapper function, often expressed in imperative code)
3. content-type specific implementation (in the pipeline, expressed in functional code)

A simple implementation of a wrapper function would look like this:

```javascript
// All wrapper functions must export `pre`
// The functions takes following arguments:
// - `cont` (the continuation function, i.e. the main template function)
// - `payload` (the payload of the pipeline)
module.exports.pre = (cont, payload) => {
    const {request, content, context, response} = payload;
    
    // modifying the payload content before invoking the main function
    content.hello = 'World';
    const modifiedpayload = {request, content, context, response};

    // invoking the main function with the new payload. Capturing the response
    // payload for further modification

    const responsepayload = cont(modifiedpayload);

    // Adding a value to the payload response
    const modifiedresponse = modifiedpayload.response;
    modifiedresponse.hello = 'World';

    return Object.assign(modifiedpayload, modifiedresponse);
}
```

### Pre-Processing Functions

Pre-Processing functions are meant to:

- parse and process request parameters
- fetch and parse the requested content
- transform the requested content

### Post-Processing Functions

Post-Processing functions are meant to:

- process and transform the response

## Anatomy of the Payload

Following main properties exist:

- `request`
- `content`
- `response`
- `context`
- `error`

### The `request` object

- `params`: a map of request parameters
- `headers`: a map of HTTP headers

### The `content` object

- `body`: the unparsed content body as a `string`
- `mdast`: the parsed [Markdown AST](https://github.com/syntax-tree/mdast)
- `meta`: a map metadata properties, including
  - `title`: title of the document
  - `intro`: a plain-text introduction or description
  - `type`: the content type of the document
  - `image`: the URL of the first image in the document
- `htast`: the HTML AST
- `document`: a DOM-compatible [`Document`](https://developer.mozilla.org/en-US/docs/Web/API/Document) representation of the (HTML) document ([see below](#contentdocument-in-detail))
- `sections[]`: The main sections of the document, as an enhanced MDAST ([see below](#contentsections-in-detail))
- `html`: a string of the content rendered as HTML
- `children`: an array of top-level elements of the HTML-rendered content

### `content.document` in Detail

For developers that prefer using the rendered HTML over the input Markdown AST, `content.document` provides a representation of the rendered HTML that is API-compatible to the `window.document` object you would find in a browser.

The most common way of using it is probably calling `content.document.innerHTML`, which gives the full HTML of the page, but other functions like

- `content.document.getElementsByClassName`
- `content.document.querySelector`
- `content.document.querySelectorAll`

are also available. Please note that some functions like

- `content.document.getElementsByClassName`
- `content.document.getElementByID`

are less useful because the HTML generated by the default pipeline does not inject class name or ID attributes.

The tooling for generating (Virtual) DOM nodes from Markdown AST is made available as a utility class, so that it can be used in custom `pre.js` scripts, and [described below](#generate-a-virtual-dom-with-utilsvdom).

### `content.sections` in Detail

The default pipeline extracts sections from a Markdown document, using both "thematic breaks" like `***` or `---` and embedded YAML blocks as section markers. If no sections can be found in the document, the entire `content.mdast` will be identically to `content.sections[0]`.

`content.sections` is an Array of `section` nodes, with `type` (String) and `children` (array of Node) properties. In addition, each section has a `types` attribute, which is an array of derived content types. Project Helix (and Hypermedia Pipeline) uses implied typing over declared content typing, which means it is not the task of the author to explicitly declare the content type of a section or document, but rather have the template interpret the contents of a section to understand the type of content it is dealing with.

The `types` property is an array of string values that describes the type of the section based on the occurence of child nodes. This makes it easy to copy the value of `types` into the `class` attribute of an HTML element, so that CSS expressions matching types of sections can be written with ease. Following patterns of `type` values can be found:

- `has-<type>`: for each type of content that occurs at least once in the section, e.g. has-heading
- `is-<type>-only`: for sections that only have content of a single type, e.g. is-image-only
- `is-<type-1>-<type-2>-<type3>`, `is-<type-1>-<type-2>`, and `is-<type-1>` for the top 3 most frequent types of children in the section. For instance a gallery with a heading and description would be `is-image-paragraph-heading`. You can infer additional types using [`utils.types`](#infer-content-types-with-utilstypes).

Each section has additional content-derived metadata properties, in particular:

- `title`: the value of the first headline in the section
- `intro`: the value of the first paragraph in the section
- `image`: the URL of the first image in the section
- `meta`: the parsed YAML metadata of the section (as an object)



### The `response` object

- `body`: the unparsed response body as a `string`
- `headers`: a map of HTTP response headers
- `status`: the HTTP status code

### The `context` object

TBD: used for stuff that is neither content, request, or response

### The `error` object

This object is only set when there has been an error during pipeline processing. Any step in the pipeline may set the `error` object. Subsequent steps should simply skip any processing if they encounter an `error` object.

Alternatively, steps can attempt to handle the `error` object, for instance by generating a formatted error message and leaving it in `response.body`.

The only known property in `error` is

- `message`: the error message

## Utilities

<<<<<<< HEAD
### Generate a Virtual DOM with `utils.vdom`

`VDOM` is a helper class that transforms [MDAST](https://github.com/syntax-tree/mdast) Markdown into DOM nodes using customizable matcher functions or expressions. 

It can be used in scenarios where:

- you need to represent only a `section` of the document in HTML
- you have made changes to `content.mdast` and want them reflected in HTML
- you want to customize the HTML output for certain Markdown elements

#### Getting Started

Load the `VDOM` helper through:

```javascript
const VDOM = require('@adobe/hypermedia-pipeline').utils.vdom;
```

#### Simple Transformations

```javascript
content.document = new VDOM(content.mdast).getDocument();
```

This replaces `content.document` with a re-rendered representation of the Markdown AST. It can be used when changes to `content.mdast` have been made.

```javascript
content.document = new VDOM(content.sections[0]).getDocument();
```

This uses only the content of the first section to render the document.

#### Matching Nodes

Nodes in the Markdown AST can be matched in two ways: either using a [select](https://www.npmjs.com/package/unist-util-select)-statement or using a predicate function.

```javascript
const vdom = new VDOM(content.mdast);
vdom.match('heading', () => '<h1>This text replaces your heading</h1>');
content.document = vdom.getDocument();
```

Every node with the type `heading` will be rendered as `<h1>This text replaces your heading</h1>`;

```javascript
const vdom = new VDOM(content.mdast);
vdom.match(function test(node) {
  return node.type === 'heading';
}, () => '<h1>This text replaces your heading</h1>');
content.document = vdom.getDocument();
```

Instead of the select-statement, you can also provide a function that returns `true` or `false`. The two examples above will have the same behavior.

#### Creating DOM Nodes

The second argument to `match` is a node-generating function that should return one of the following three options:

1. an [HAST](https://github.com/syntax-tree/hast) (Hypertext Abstract Syntax Tree) node
2. a DOM [Node](https://developer.mozilla.org/en-US/docs/Web/API/Node)
3. a `String` containing HTML tags.

```javascript
vdom.match('link', (_, node) => {
  return {
    type: 'element',
    tagName: 'a',
    properties: {
      href: node.url,
      rel: 'nofollow'
    },
    children: [
      {
        type: 'text',
        value: node.children.map(({ value }) => value)
      }
    ]
  }
}
```

Above: injecting `rel="nofollow"` using HTAST.

```javascript
const h = require('hyperscript');

vdom.match('link', (_, node) => h(
    'a',
    { href: node.url, rel: 'nofollow' },
    node.children.map(({ value }) => value),
  );
```

Above: doing the same using [Hyperscript](https://github.com/hyperhype/hyperscript) (which creates DOM elements) is notably shorter.

```javascript
vdom.match('link', (_, node) => 
  `<a href="${node.url}" rel="nofollow">$(node.children.map(({ value }) => value)).join('')</a>`;
```

Above: Plain `String`s can be constructed using String Templates in ES6 for the same result.

#### Creating Responsive Images

The VDOM Utility is prepared to create `srcset` and `sizes` attributes for responsive images. By default, five different resolutions ranging from `480w` to `4096w` will be generated. To create truly effective responsive images, some knowledge of the desired layout of the page, and hence some configuration is required.

`utils.vdom` provides two configuration options:

1. Define what physical image widths are made available with `widths`
2. Define which images get loaded with `sizes`

Both configuration options get passed to an optional `options` argument for the `VDOM` constructor:


```javascript
const widths;
const sizes;
content.document = new VDOM(content.mdast, {widths, sizes}).getDocument();
```

`widths` is either an array of possible image widths (positive integer values) or a `widthpec` that looks like this:

```javascript
const widths = {
  from: 320,
  to: 9600,
  steps: 10
};
const sizes;
content.document = new VDOM(content.mdast, {widths, sizes}).getDocument();
```

Responsive images will be generated on the fly and only when requested, so the only cost involved with increasing the number of `steps` is the length of the resultant `srcset` attribute.

In order to define what images get loaded, the `sizes` attribute must be set. In HTML, sizes is a comma-separated list of pairs of media queries and length expressions. For `util.vdom`, the setting is an array of these pairs.

```javascript
const widths;
const sizes = [
  '(min-width: 36em) 33.3vw',
  '(min-width: 48em) calc(.333 * (100vw - 12em))',
  '100vw'
];
content.document = new VDOM(content.mdast, {widths, sizes}).getDocument();
```

This gives you fine-grained control over the image widths that are made available and will get loaded by browsers based on the width of the browser window. With `util.vdom` you can have different settings per page- or section-type.
=======
### Infer Content Types with `utils.types`

In addition to the automatically inferred content types for each section, `utils.types` provides a `TypeMatcher` utility class that allows matching section content against a simple expression language and thus enrich the `section[].types` values.


```javascript
const TypeMatcher = require('@adobe/hypermedia-pipeline').utils.types;

const matcher = new TypeMatcher(content.sections);
matcher.match('^heading', 'starts-with-heading');
content.sections = matcher.process();
```

In the example above, all sections that have a `heading` as the first child will get the value `starts-with-heading` appended to the `types` array. `^heading` is an example of the content expression language, which allows matching content against a simple regular expression-like syntax.

##### Content Expression Language

* `^heading` – the first element is a `heading`
* `paragraph$` – the last element is a `paragraph`
* `heading image+` – a `heading` followed by one or more `image`s
* `heading? image` – an optional `heading` followed by one `image`
* `heading paragraph* image` – a `heading` followed by any number of `paragraph`s (also no paragraphs at all), followed by an `image`
* `(paragraph|list)` – a `paragraph` or a `list`
* `^heading (image paragraph)+$` – one `heading`, followed by pairs of `image` and `paragraph`, but at least one
>>>>>>> 44941273
<|MERGE_RESOLUTION|>--- conflicted
+++ resolved
@@ -218,7 +218,6 @@
 
 ## Utilities
 
-<<<<<<< HEAD
 ### Generate a Virtual DOM with `utils.vdom`
 
 `VDOM` is a helper class that transforms [MDAST](https://github.com/syntax-tree/mdast) Markdown into DOM nodes using customizable matcher functions or expressions. 
@@ -366,7 +365,7 @@
 ```
 
 This gives you fine-grained control over the image widths that are made available and will get loaded by browsers based on the width of the browser window. With `util.vdom` you can have different settings per page- or section-type.
-=======
+
 ### Infer Content Types with `utils.types`
 
 In addition to the automatically inferred content types for each section, `utils.types` provides a `TypeMatcher` utility class that allows matching section content against a simple expression language and thus enrich the `section[].types` values.
@@ -390,5 +389,4 @@
 * `heading? image` – an optional `heading` followed by one `image`
 * `heading paragraph* image` – a `heading` followed by any number of `paragraph`s (also no paragraphs at all), followed by an `image`
 * `(paragraph|list)` – a `paragraph` or a `list`
-* `^heading (image paragraph)+$` – one `heading`, followed by pairs of `image` and `paragraph`, but at least one
->>>>>>> 44941273
+* `^heading (image paragraph)+$` – one `heading`, followed by pairs of `image` and `paragraph`, but at least one