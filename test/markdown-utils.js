--- conflicted
+++ resolved
@@ -13,9 +13,7 @@
 const assert = require('assert');
 const fs = require('fs-extra');
 const path = require('path');
-<<<<<<< HEAD
 const validate = require('../src/utils/validate.js');
-=======
 const removePosition = require('unist-util-remove-position');
 
 function cleanUp(json) {
@@ -27,7 +25,6 @@
   }
   return json;
 }
->>>>>>> f21a08f2
 
 const noOp = () => {};
 const nopLogger = {
@@ -43,18 +40,13 @@
 
 function context(name, cb) {
   const mddoc = fs.readFileSync(path.resolve(__dirname, 'fixtures', `${name}.md`)).toString();
-<<<<<<< HEAD
   const out = cb(mddoc);
   return out;
 }
 
 module.exports.assertMatch = function assertMatch(name, cb) {
-  const mdast = fs.readJsonSync(path.resolve(__dirname, 'fixtures', `${name}.json`));
-  const out = context(name, cb);
-=======
   const mdast = cleanUp(fs.readJsonSync(path.resolve(__dirname, 'fixtures', `${name}.json`)));
-  const out = cleanUp(cb(mddoc));
->>>>>>> f21a08f2
+  const out = cleanUp(context(name, cb));
 
   try {
     return assert.deepEqual(out, mdast);
