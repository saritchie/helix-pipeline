[
  {
    "types": [
      "has-link",
      "has-text",
      "has-heading",
      "nb-link-6",
      "nb-text-3",
      "nb-heading-2",
      "is-link-text-heading",
      "is-link-text",
      "is-link"
    ],
    "image": "https://img.shields.io/codecov/c/github/adobe/hypermedia-pipeline.svg",
    "intro": "This project provides helper functions and default implementations for creating Hypermedia Processing Pipelines.",
    "title": "Hypermedia Pipeline",
    "meta": {
      "title": "foo"
    },
    "type": "root",
    "children": [
      {
        "type": "yaml",
        "value": "title: foo",
        "data": {
          "types": []
        }
      },
      {
        "type": "heading",
        "depth": 1,
        "children": [
          {
            "type": "text",
            "value": "Hypermedia Pipeline"
          }
        ],
        "data": {
          "types": [
            "is-heading"
          ]
        }
      },
      {
        "type": "paragraph",
        "children": [
          {
            "type": "text",
            "value": "This project provides helper functions and default implementations for creating Hypermedia Processing Pipelines."
          }
        ],
        "data": {
          "types": [
            "is-text"
          ]
        }
      },
      {
        "type": "paragraph",
        "children": [
          {
            "type": "text",
            "value": "It uses reducers and continuations to create a simple processing pipeline that can pre-and post-process HTML, JSON, and other hypermedia."
          }
        ],
        "data": {
          "types": [
            "is-text"
          ]
        }
      },
      {
        "type": "heading",
        "depth": 1,
        "children": [
          {
            "type": "text",
            "value": "Status"
          }
        ],
        "data": {
          "types": [
            "is-heading"
          ]
        }
      },
      {
        "type": "paragraph",
        "children": [
          {
            "type": "link",
            "title": null,
            "url": "https://codecov.io/gh/adobe/hypermedia-pipeline",
            "children": [
              {
                "type": "image",
                "title": null,
                "url": "https://img.shields.io/codecov/c/github/adobe/hypermedia-pipeline.svg",
                "alt": "codecov"
              }
            ]
          },
          {
            "type": "text",
            "value": "\n"
          },
          {
            "type": "link",
            "title": null,
            "url": "https://circleci.com/gh/adobe/parcel-plugin-htl",
            "children": [
              {
                "type": "image",
                "title": null,
                "url": "https://img.shields.io/circleci/project/github/adobe/hypermedia-pipeline.svg",
                "alt": "CircleCI"
              }
            ]
          },
          {
            "type": "text",
            "value": "\n"
          },
          {
            "type": "link",
            "title": null,
            "url": "https://github.com/adobe/hypermedia-pipeline/blob/master/LICENSE.txt",
            "children": [
              {
                "type": "image",
                "title": null,
                "url": "https://img.shields.io/github/license/adobe/hypermedia-pipeline.svg",
                "alt": "GitHub license"
              }
            ]
          },
          {
            "type": "text",
            "value": "\n"
          },
          {
            "type": "link",
            "title": null,
            "url": "https://github.com/adobe/hypermedia-pipeline/issues",
            "children": [
              {
                "type": "image",
                "title": null,
                "url": "https://img.shields.io/github/issues/adobe/hypermedia-pipeline.svg",
                "alt": "GitHub issues"
              }
            ]
          },
          {
            "type": "text",
            "value": "\n"
          },
          {
            "type": "link",
            "title": null,
            "url": "https://www.npmjs.com/package/@adobe/hypermedia-pipeline",
            "children": [
              {
                "type": "image",
                "title": null,
                "url": "https://img.shields.io/npm/dw/@adobe/hypermedia-pipeline.svg",
                "alt": "npm"
              }
            ]
          },
          {
            "type": "text",
            "value": " "
          },
          {
            "type": "link",
            "title": null,
            "url": "https://greenkeeper.io/",
            "children": [
              {
                "type": "image",
                "title": null,
                "url": "https://badges.greenkeeper.io/adobe/hypermedia-pipeline.svg",
                "alt": "Greenkeeper badge"
              }
            ]
          }
        ],
        "data": {
          "types": [
            "has-link",
            "is-text"
          ]
        }
      }
    ]
  },
  {
    "types": [
      "has-text",
      "has-inlineCode",
      "has-list",
      "has-heading",
      "nb-text-4",
      "nb-inlineCode-2",
      "nb-list-1",
      "nb-heading-1",
      "is-text-inlineCode-list",
      "is-text-inlineCode",
      "is-text"
    ],
    "intro": "A pipeline consists of following main parts:",
    "title": "Anatomy of a Pipeline",
    "meta": {
      "class": "section"
    },
    "type": "root",
    "children": [
      {
        "type": "yaml",
        "value": "class: section",
        "data": {
          "types": []
        }
      },
      {
        "type": "heading",
        "depth": 2,
        "children": [
          {
            "type": "text",
            "value": "Anatomy of a Pipeline"
          }
        ],
        "data": {
          "types": [
            "is-heading"
          ]
        }
      },
      {
        "type": "paragraph",
        "children": [
          {
            "type": "text",
            "value": "A pipeline consists of following main parts:"
          }
        ],
        "data": {
          "types": [
            "is-text"
          ]
        }
      },
      {
        "type": "list",
        "ordered": false,
        "start": null,
        "spread": false,
        "children": [
          {
            "type": "listItem",
            "spread": false,
            "checked": null,
            "children": [
              {
                "type": "paragraph",
                "children": [
                  {
                    "type": "text",
                    "value": "pre-processing functions"
                  }
                ],
                "data": {
                  "types": [
                    "is-text"
                  ]
                }
              }
            ]
          },
          {
            "type": "listItem",
            "spread": false,
            "checked": null,
            "children": [
              {
                "type": "paragraph",
                "children": [
                  {
                    "type": "text",
                    "value": "the main response generating function"
                  }
                ],
                "data": {
                  "types": [
                    "is-text"
                  ]
                }
              }
            ]
          },
          {
            "type": "listItem",
            "spread": false,
            "checked": null,
            "children": [
              {
                "type": "paragraph",
                "children": [
                  {
                    "type": "text",
                    "value": "an optional wrapper function"
                  }
                ],
                "data": {
                  "types": [
                    "is-text"
                  ]
                }
              }
            ]
          },
          {
            "type": "listItem",
            "spread": false,
            "checked": null,
            "children": [
              {
                "type": "paragraph",
                "children": [
                  {
                    "type": "text",
                    "value": "post-processing functions"
                  }
                ],
                "data": {
                  "types": [
                    "is-text"
                  ]
                }
              }
            ]
          }
        ],
        "data": {
          "types": [
<<<<<<< HEAD
            "has-text",
            "nb-text-4",
            "is-text-only",
=======
            "has-paragraph",
            "nb-paragraph-4",
            "has-only-paragraph",
>>>>>>> 4fb083c9
            "is-list"
          ]
        }
      },
      {
        "type": "paragraph",
        "children": [
          {
            "type": "text",
            "value": "Each step of the pipeline is processing a single payload object, that will slowly accumulate the "
          },
          {
            "type": "inlineCode",
            "value": "return"
          },
          {
            "type": "text",
            "value": " values of the functions above through "
          },
          {
            "type": "inlineCode",
            "value": "Object.assign"
          },
          {
            "type": "text",
            "value": "."
          }
        ],
        "data": {
          "types": [
            "is-text",
            "has-inlineCode"
          ]
        }
      }
    ]
  },
  {
    "title": "This section has a paragraph, but no title.",
    "types": [
<<<<<<< HEAD
      "has-text",
      "nb-text-2",
      "is-text-only"
=======
      "has-paragraph",
      "nb-paragraph-2",
      "has-only-paragraph"
>>>>>>> 4fb083c9
    ],
    "intro": "This section has a paragraph, but no title.",
    "meta": {},
    "type": "root",
    "children": [
      {
        "type": "paragraph",
        "children": [
          {
            "type": "text",
            "value": "This section has a paragraph, but no title."
          }
        ],
        "data": {
          "types": [
            "is-text"
          ]
        }
      },
      {
        "type": "paragraph",
        "children": [
          {
            "type": "text",
            "value": "Tough luck."
          }
        ],
        "data": {
          "types": [
            "is-text"
          ]
        }
      }
    ]
  },
  {
    "intro": "This section has a title, but no paragraph",
    "types": [
      "has-heading",
      "nb-heading-1",
      "has-only-heading"
    ],
    "title": "This section has a title, but no paragraph",
    "meta": {},
    "type": "root",
    "children": [
      {
        "type": "heading",
        "depth": 2,
        "children": [
          {
            "type": "text",
            "value": "This section has a title, but no paragraph"
          }
        ],
        "data": {
          "types": [
            "is-heading"
          ]
        }
      }
    ]
  },
  {
    "title": "See below for the anatomy of a payload.",
    "types": [
      "has-list",
      "has-text",
      "nb-list-1",
      "nb-text-2",
      "is-text-list",
      "is-text"
    ],
    "intro": "See below for the anatomy of a payload.",
    "meta": {},
    "type": "root",
    "children": [
      {
        "type": "paragraph",
        "children": [
          {
            "type": "text",
            "value": "See below for the anatomy of a payload."
          }
        ],
        "data": {
          "types": [
            "is-text"
          ]
        }
      },
      {
        "type": "paragraph",
        "children": [
          {
            "type": "text",
            "value": "Typically, there is one pipeline for each content type supported and pipeline are identified by file name, e.g."
          }
        ],
        "data": {
          "types": [
            "is-text"
          ]
        }
      },
      {
        "type": "list",
        "ordered": false,
        "start": null,
        "spread": false,
        "children": [
          {
            "type": "listItem",
            "spread": false,
            "checked": null,
            "children": [
              {
                "type": "paragraph",
                "children": [
                  {
                    "type": "inlineCode",
                    "value": "html.pipe.js"
                  },
                  {
                    "type": "text",
                    "value": " – creates HTML documents with the "
                  },
                  {
                    "type": "inlineCode",
                    "value": "text/html"
                  },
                  {
                    "type": "text",
                    "value": " content-type"
                  }
                ],
                "data": {
                  "types": [
                    "has-inlineCode",
                    "is-text"
                  ]
                }
              }
            ]
          },
          {
            "type": "listItem",
            "spread": false,
            "checked": null,
            "children": [
              {
                "type": "paragraph",
                "children": [
                  {
                    "type": "inlineCode",
                    "value": "json.pipe.js"
                  },
                  {
                    "type": "text",
                    "value": " – creates JSON documents with the "
                  },
                  {
                    "type": "inlineCode",
                    "value": "application/json"
                  },
                  {
                    "type": "text",
                    "value": " content-type"
                  }
                ],
                "data": {
                  "types": [
                    "has-inlineCode",
                    "is-text"
                  ]
                }
              }
            ]
          }
        ],
        "data": {
          "types": [
            "has-inlineCode",
            "has-text",
            "nb-inlineCode-4",
<<<<<<< HEAD
            "nb-text-4",
            "is-inlineCode-text",
            "is-inlineCode",
=======
            "has-only-inlineCode",
>>>>>>> 4fb083c9
            "is-list"
          ]
        }
      }
    ]
  },
  {
    "types": [
      "has-text",
      "has-inlineCode",
      "has-code",
      "has-list",
      "has-heading",
      "nb-text-6",
      "nb-inlineCode-3",
      "nb-code-1",
      "nb-list-1",
      "nb-heading-1",
      "is-text-inlineCode-code",
      "is-text-inlineCode",
      "is-text"
    ],
    "intro": "A pipeline builder can be created by creating a CommonJS module that exports a function pipe which accepts following arguments and returns a Pipeline function.",
    "title": "Building a Pipeline",
    "meta": {
      "class": "code"
    },
    "type": "root",
    "children": [
      {
        "type": "yaml",
        "value": "class: code",
        "data": {
          "types": []
        }
      },
      {
        "type": "heading",
        "depth": 3,
        "children": [
          {
            "type": "text",
            "value": "Building a Pipeline"
          }
        ],
        "data": {
          "types": [
            "is-heading"
          ]
        }
      },
      {
        "type": "paragraph",
        "children": [
          {
            "type": "text",
            "value": "A pipeline builder can be created by creating a CommonJS module that exports a function "
          },
          {
            "type": "inlineCode",
            "value": "pipe"
          },
          {
            "type": "text",
            "value": " which accepts following arguments and returns a Pipeline function."
          }
        ],
        "data": {
          "types": [
            "is-text",
            "has-inlineCode"
          ]
        }
      },
      {
        "type": "list",
        "ordered": false,
        "start": null,
        "spread": false,
        "children": [
          {
            "type": "listItem",
            "spread": false,
            "checked": null,
            "children": [
              {
                "type": "paragraph",
                "children": [
                  {
                    "type": "inlineCode",
                    "value": "cont"
                  },
                  {
                    "type": "text",
                    "value": ": the main function that will be executed as a continuation of the pipeline"
                  }
                ],
                "data": {
                  "types": [
                    "has-inlineCode",
                    "is-text"
                  ]
                }
              }
            ]
          },
          {
            "type": "listItem",
            "spread": false,
            "checked": null,
            "children": [
              {
                "type": "paragraph",
                "children": [
                  {
                    "type": "inlineCode",
                    "value": "params"
                  },
                  {
                    "type": "text",
                    "value": ": a map of parameters that are interpreted at runtime"
                  }
                ],
                "data": {
                  "types": [
                    "has-inlineCode",
                    "is-text"
                  ]
                }
              }
            ]
          },
          {
            "type": "listItem",
            "spread": false,
            "checked": null,
            "children": [
              {
                "type": "paragraph",
                "children": [
                  {
                    "type": "inlineCode",
                    "value": "secrets"
                  },
                  {
                    "type": "text",
                    "value": ": a map of protected configuration parameters like API keys that should be handled with care. By convention, all keys in "
                  },
                  {
                    "type": "inlineCode",
                    "value": "secret"
                  },
                  {
                    "type": "text",
                    "value": " are in ALL_CAPS_SNAKE_CASE."
                  }
                ],
                "data": {
                  "types": [
                    "has-inlineCode",
                    "is-text"
                  ]
                }
              }
            ]
          },
          {
            "type": "listItem",
            "spread": false,
            "checked": null,
            "children": [
              {
                "type": "paragraph",
                "children": [
                  {
                    "type": "inlineCode",
                    "value": "logger"
                  },
                  {
                    "type": "text",
                    "value": ": a "
                  },
                  {
                    "type": "link",
                    "title": null,
                    "url": "https://www.github.com/winstonjs/winston",
                    "children": [
                      {
                        "type": "text",
                        "value": "Winston"
                      }
                    ]
                  },
                  {
                    "type": "text",
                    "value": " logger"
                  }
                ],
                "data": {
                  "types": [
                    "has-inlineCode",
                    "is-text",
                    "has-link"
                  ]
                }
              }
            ]
          }
        ],
        "data": {
          "types": [
            "has-inlineCode",
            "has-text",
            "has-link",
            "nb-inlineCode-5",
            "nb-text-6",
            "nb-link-1",
            "is-text-inlineCode-link",
            "is-text-inlineCode",
            "is-text",
            "is-list"
          ]
        }
      },
      {
        "type": "paragraph",
        "children": [
          {
            "type": "text",
            "value": "This project's main entry provides a helper function for pipeline construction and a few helper functions, so that a basic pipeline can be constructed like this:"
          }
        ],
        "data": {
          "types": [
            "is-text"
          ]
        }
      },
      {
        "type": "code",
        "lang": "javascript",
        "meta": null,
        "value": "// the pipeline itself\nconst pipeline = require(\"@adobe/hypermedia-pipeline\");\n// helper functions and log\nconst { adaptOWRequest, adaptOWResponse, log } = require('@adobe/hypermedia-pipeline/src/defaults/default.js');\n\nmodule.exports.pipe = function(cont, params, secrets, logger = log) {\n    logger.log(\"debug\", \"Constructing Custom Pipeline\");\n\n    return pipeline()\n        .pre(adaptOWRequest)   // optional: turns OpenWhisk-style arguments into a proper payload\n        .once(cont)            // required: execute the continuation function\n        .post(adaptOWResponse) // optional: turns the Payload into an OpenWhisk-style response\n}",
        "data": {
          "types": [
            "is-code"
          ]
        }
      },
      {
        "type": "paragraph",
        "children": [
          {
            "type": "text",
            "value": "In a typical pipeline, you will add additional processing steps as "
          },
          {
            "type": "inlineCode",
            "value": ".pre(require('some-module'))"
          },
          {
            "type": "text",
            "value": " or as "
          },
          {
            "type": "inlineCode",
            "value": ".post(require('some-module'))"
          },
          {
            "type": "text",
            "value": "."
          }
        ],
        "data": {
          "types": [
            "is-text",
            "has-inlineCode"
          ]
        }
      }
    ]
  },
  {
    "types": [
      "has-list",
      "has-text",
      "has-inlineCode",
      "has-heading",
      "has-code",
      "nb-list-9",
      "nb-text-25",
      "nb-inlineCode-11",
      "nb-heading-10",
      "nb-code-1",
      "is-text-inlineCode-heading",
      "is-text-inlineCode",
      "is-text"
    ],
    "intro": "The main function is typically a pure function that converts the request, context, and content properties of the payload into a response object.",
    "title": "The Main Function",
    "meta": {},
    "type": "root",
    "children": [
      {
        "type": "heading",
        "depth": 3,
        "children": [
          {
            "type": "text",
            "value": "The Main Function"
          }
        ],
        "data": {
          "types": [
            "is-heading"
          ]
        }
      },
      {
        "type": "paragraph",
        "children": [
          {
            "type": "text",
            "value": "The main function is typically a pure function that converts the "
          },
          {
            "type": "inlineCode",
            "value": "request"
          },
          {
            "type": "text",
            "value": ", "
          },
          {
            "type": "inlineCode",
            "value": "context"
          },
          {
            "type": "text",
            "value": ", and "
          },
          {
            "type": "inlineCode",
            "value": "content"
          },
          {
            "type": "text",
            "value": " properties of the payload into a "
          },
          {
            "type": "inlineCode",
            "value": "response"
          },
          {
            "type": "text",
            "value": " object."
          }
        ],
        "data": {
          "types": [
            "is-text",
            "has-inlineCode"
          ]
        }
      },
      {
        "type": "paragraph",
        "children": [
          {
            "type": "text",
            "value": "In most scenarios, the main function is compiled from a template in a templating language like HTL, JST, or JSX."
          }
        ],
        "data": {
          "types": [
            "is-text"
          ]
        }
      },
      {
        "type": "paragraph",
        "children": [
          {
            "type": "text",
            "value": "Typically, there is one template (and thus one main function) for each content variation of the file type. Content variations are identified by a selector (the piece of the file name before the file extension, e.g. in "
          },
          {
            "type": "inlineCode",
            "value": "example.navigation.html"
          },
          {
            "type": "text",
            "value": " the selector would be "
          },
          {
            "type": "inlineCode",
            "value": "navigation"
          },
          {
            "type": "text",
            "value": "). If no selector is provided, the template is the default template for the pipeline."
          }
        ],
        "data": {
          "types": [
            "is-text",
            "has-inlineCode"
          ]
        }
      },
      {
        "type": "paragraph",
        "children": [
          {
            "type": "text",
            "value": "Examples of possible template names include:"
          }
        ],
        "data": {
          "types": [
            "is-text"
          ]
        }
      },
      {
        "type": "list",
        "ordered": false,
        "start": null,
        "spread": false,
        "children": [
          {
            "type": "listItem",
            "spread": false,
            "checked": null,
            "children": [
              {
                "type": "paragraph",
                "children": [
                  {
                    "type": "inlineCode",
                    "value": "html.jsx"
                  },
                  {
                    "type": "text",
                    "value": " (compiled to "
                  },
                  {
                    "type": "inlineCode",
                    "value": "html.js"
                  },
                  {
                    "type": "text",
                    "value": ") – default for the HTML pipeline"
                  }
                ],
                "data": {
                  "types": [
                    "has-inlineCode",
                    "is-text"
                  ]
                }
              }
            ]
          },
          {
            "type": "listItem",
            "spread": false,
            "checked": null,
            "children": [
              {
                "type": "paragraph",
                "children": [
                  {
                    "type": "inlineCode",
                    "value": "html.navigation.jst"
                  },
                  {
                    "type": "text",
                    "value": " (compiled to "
                  },
                  {
                    "type": "inlineCode",
                    "value": "html.navigation.js"
                  },
                  {
                    "type": "text",
                    "value": ") – renders the navigation"
                  }
                ],
                "data": {
                  "types": [
                    "has-inlineCode",
                    "is-text"
                  ]
                }
              }
            ]
          },
          {
            "type": "listItem",
            "spread": false,
            "checked": null,
            "children": [
              {
                "type": "paragraph",
                "children": [
                  {
                    "type": "inlineCode",
                    "value": "dropdown.json.js"
                  },
                  {
                    "type": "text",
                    "value": " (not compiled) – creates pure JSON output"
                  }
                ],
                "data": {
                  "types": [
                    "has-inlineCode",
                    "is-text"
                  ]
                }
              }
            ]
          },
          {
            "type": "listItem",
            "spread": false,
            "checked": null,
            "children": [
              {
                "type": "paragraph",
                "children": [
                  {
                    "type": "inlineCode",
                    "value": "dropdown.html.htl"
                  },
                  {
                    "type": "text",
                    "value": " (compiled to "
                  },
                  {
                    "type": "inlineCode",
                    "value": "dropdown.html.js"
                  },
                  {
                    "type": "text",
                    "value": ") – renders the dropdown component"
                  }
                ],
                "data": {
                  "types": [
                    "has-inlineCode",
                    "is-text"
                  ]
                }
              }
            ]
          }
        ],
        "data": {
          "types": [
            "has-inlineCode",
            "has-text",
            "nb-inlineCode-7",
<<<<<<< HEAD
            "nb-text-7",
            "is-inlineCode-text",
            "is-inlineCode",
=======
            "has-only-inlineCode",
>>>>>>> 4fb083c9
            "is-list"
          ]
        }
      },
      {
        "type": "heading",
        "depth": 3,
        "children": [
          {
            "type": "text",
            "value": "(Optional) The Wrapper Function"
          }
        ],
        "data": {
          "types": [
            "is-heading"
          ]
        }
      },
      {
        "type": "paragraph",
        "children": [
          {
            "type": "text",
            "value": "Sometimes it is neccessary to pre-process the payload in a template-specific fashion. This wrapper function (often called \"Pre-JS\" for brevity sake) allows the full transformation of the pipeline's payload."
          }
        ],
        "data": {
          "types": [
            "is-text"
          ]
        }
      },
      {
        "type": "paragraph",
        "children": [
          {
            "type": "text",
            "value": "Compared to the pipeline-specific pre-processing functions which handle the request, content, and response, the focus of the wrapper function is implementing business logic needed for the main template function. This allows for a clean separation between:"
          }
        ],
        "data": {
          "types": [
            "is-text"
          ]
        }
      },
      {
        "type": "list",
        "ordered": true,
        "start": 1,
        "spread": false,
        "children": [
          {
            "type": "listItem",
            "spread": false,
            "checked": null,
            "children": [
              {
                "type": "paragraph",
                "children": [
                  {
                    "type": "text",
                    "value": "presentation (in the main function, often expressed in declarative templates)"
                  }
                ],
                "data": {
                  "types": [
                    "is-text"
                  ]
                }
              }
            ]
          },
          {
            "type": "listItem",
            "spread": false,
            "checked": null,
            "children": [
              {
                "type": "paragraph",
                "children": [
                  {
                    "type": "text",
                    "value": "business logic (in the wrapper function, often expressed in imperative code)"
                  }
                ],
                "data": {
                  "types": [
                    "is-text"
                  ]
                }
              }
            ]
          },
          {
            "type": "listItem",
            "spread": false,
            "checked": null,
            "children": [
              {
                "type": "paragraph",
                "children": [
                  {
                    "type": "text",
                    "value": "content-type specific implementation (in the pipeline, expressed in functional code)"
                  }
                ],
                "data": {
                  "types": [
                    "is-text"
                  ]
                }
              }
            ]
          }
        ],
        "data": {
          "types": [
<<<<<<< HEAD
            "has-text",
            "nb-text-3",
            "is-text-only",
=======
            "has-paragraph",
            "nb-paragraph-3",
            "has-only-paragraph",
>>>>>>> 4fb083c9
            "is-list"
          ]
        }
      },
      {
        "type": "paragraph",
        "children": [
          {
            "type": "text",
            "value": "A simple implementation of a wrapper function would look like this:"
          }
        ],
        "data": {
          "types": [
            "is-text"
          ]
        }
      },
      {
        "type": "code",
        "lang": "javascript",
        "meta": null,
        "value": "// All wrapper functions must export `pre`\n// The functions takes following arguments:\n// - `cont` (the continuation function, i.e. the main template function)\n// - `payload` (the payload of the pipeline)\nmodule.exports.pre = (cont, payload) => {\n    const {request, content, context, response} = payload;\n    \n    // modifying the payload content before invoking the main function\n    content.hello = 'World';\n    const modifiedpayload = {request, content, context, response};\n\n    // invoking the main function with the new payload. Capturing the response\n    // payload for further modification\n\n    const responsepayload = cont(modifiedpayload);\n\n    // Adding a value to the payload response\n    const modifiedresponse = modifiedpayload.response;\n    modifiedresponse.hello = 'World';\n\n    return Object.assign(modifiedpayload, modifiedresponse);\n}",
        "data": {
          "types": [
            "is-code"
          ]
        }
      },
      {
        "type": "heading",
        "depth": 3,
        "children": [
          {
            "type": "text",
            "value": "Pre-Processing Functions"
          }
        ],
        "data": {
          "types": [
            "is-heading"
          ]
        }
      },
      {
        "type": "paragraph",
        "children": [
          {
            "type": "text",
            "value": "Pre-Processing functions are meant to:"
          }
        ],
        "data": {
          "types": [
            "is-text"
          ]
        }
      },
      {
        "type": "list",
        "ordered": false,
        "start": null,
        "spread": false,
        "children": [
          {
            "type": "listItem",
            "spread": false,
            "checked": null,
            "children": [
              {
                "type": "paragraph",
                "children": [
                  {
                    "type": "text",
                    "value": "parse and process request parameters"
                  }
                ],
                "data": {
                  "types": [
                    "is-text"
                  ]
                }
              }
            ]
          },
          {
            "type": "listItem",
            "spread": false,
            "checked": null,
            "children": [
              {
                "type": "paragraph",
                "children": [
                  {
                    "type": "text",
                    "value": "fetch and parse the requested content"
                  }
                ],
                "data": {
                  "types": [
                    "is-text"
                  ]
                }
              }
            ]
          },
          {
            "type": "listItem",
            "spread": false,
            "checked": null,
            "children": [
              {
                "type": "paragraph",
                "children": [
                  {
                    "type": "text",
                    "value": "transform the requested content"
                  }
                ],
                "data": {
                  "types": [
                    "is-text"
                  ]
                }
              }
            ]
          }
        ],
        "data": {
          "types": [
<<<<<<< HEAD
            "has-text",
            "nb-text-3",
            "is-text-only",
=======
            "has-paragraph",
            "nb-paragraph-3",
            "has-only-paragraph",
>>>>>>> 4fb083c9
            "is-list"
          ]
        }
      },
      {
        "type": "heading",
        "depth": 3,
        "children": [
          {
            "type": "text",
            "value": "Post-Processing Functions"
          }
        ],
        "data": {
          "types": [
            "is-heading"
          ]
        }
      },
      {
        "type": "paragraph",
        "children": [
          {
            "type": "text",
            "value": "Post-Processing functions are meant to:"
          }
        ],
        "data": {
          "types": [
            "is-text"
          ]
        }
      },
      {
        "type": "list",
        "ordered": false,
        "start": null,
        "spread": false,
        "children": [
          {
            "type": "listItem",
            "spread": false,
            "checked": null,
            "children": [
              {
                "type": "paragraph",
                "children": [
                  {
                    "type": "text",
                    "value": "process and transform the response"
                  }
                ],
                "data": {
                  "types": [
                    "is-text"
                  ]
                }
              }
            ]
          }
        ],
        "data": {
          "types": [
<<<<<<< HEAD
            "has-text",
            "nb-text-1",
            "is-text-only",
=======
            "has-paragraph",
            "nb-paragraph-1",
            "has-only-paragraph",
>>>>>>> 4fb083c9
            "is-list"
          ]
        }
      },
      {
        "type": "heading",
        "depth": 2,
        "children": [
          {
            "type": "text",
            "value": "Anatomy of the Payload"
          }
        ],
        "data": {
          "types": [
            "is-heading"
          ]
        }
      },
      {
        "type": "paragraph",
        "children": [
          {
            "type": "text",
            "value": "Following main properties exist:"
          }
        ],
        "data": {
          "types": [
            "is-text"
          ]
        }
      },
      {
        "type": "list",
        "ordered": false,
        "start": null,
        "spread": false,
        "children": [
          {
            "type": "listItem",
            "spread": false,
            "checked": null,
            "children": [
              {
                "type": "paragraph",
                "children": [
                  {
                    "type": "inlineCode",
                    "value": "request"
                  }
                ],
                "data": {
                  "types": [
                    "has-inlineCode"
                  ]
                }
              }
            ]
          },
          {
            "type": "listItem",
            "spread": false,
            "checked": null,
            "children": [
              {
                "type": "paragraph",
                "children": [
                  {
                    "type": "inlineCode",
                    "value": "content"
                  }
                ],
                "data": {
                  "types": [
                    "has-inlineCode"
                  ]
                }
              }
            ]
          },
          {
            "type": "listItem",
            "spread": false,
            "checked": null,
            "children": [
              {
                "type": "paragraph",
                "children": [
                  {
                    "type": "inlineCode",
                    "value": "response"
                  }
                ],
                "data": {
                  "types": [
                    "has-inlineCode"
                  ]
                }
              }
            ]
          },
          {
            "type": "listItem",
            "spread": false,
            "checked": null,
            "children": [
              {
                "type": "paragraph",
                "children": [
                  {
                    "type": "inlineCode",
                    "value": "context"
                  }
                ],
                "data": {
                  "types": [
                    "has-inlineCode"
                  ]
                }
              }
            ]
          },
          {
            "type": "listItem",
            "spread": false,
            "checked": null,
            "children": [
              {
                "type": "paragraph",
                "children": [
                  {
                    "type": "inlineCode",
                    "value": "error"
                  }
                ],
                "data": {
                  "types": [
                    "has-inlineCode"
                  ]
                }
              }
            ]
          }
        ],
        "data": {
          "types": [
            "has-inlineCode",
            "nb-inlineCode-5",
            "has-only-inlineCode",
            "is-list"
          ]
        }
      },
      {
        "type": "heading",
        "depth": 3,
        "children": [
          {
            "type": "text",
            "value": "The "
          },
          {
            "type": "inlineCode",
            "value": "request"
          },
          {
            "type": "text",
            "value": " object"
          }
        ],
        "data": {
          "types": [
            "is-heading"
          ]
        }
      },
      {
        "type": "list",
        "ordered": false,
        "start": null,
        "spread": false,
        "children": [
          {
            "type": "listItem",
            "spread": false,
            "checked": null,
            "children": [
              {
                "type": "paragraph",
                "children": [
                  {
                    "type": "inlineCode",
                    "value": "params"
                  },
                  {
                    "type": "text",
                    "value": ": a map of request parameters"
                  }
                ],
                "data": {
                  "types": [
                    "has-inlineCode",
                    "is-text"
                  ]
                }
              }
            ]
          },
          {
            "type": "listItem",
            "spread": false,
            "checked": null,
            "children": [
              {
                "type": "paragraph",
                "children": [
                  {
                    "type": "inlineCode",
                    "value": "headers"
                  },
                  {
                    "type": "text",
                    "value": ": a map of HTTP headers"
                  }
                ],
                "data": {
                  "types": [
                    "has-inlineCode",
                    "is-text"
                  ]
                }
              }
            ]
          }
        ],
        "data": {
          "types": [
            "has-inlineCode",
            "has-text",
            "nb-inlineCode-2",
<<<<<<< HEAD
            "nb-text-2",
            "is-inlineCode-text",
            "is-inlineCode",
=======
            "has-only-inlineCode",
>>>>>>> 4fb083c9
            "is-list"
          ]
        }
      },
      {
        "type": "heading",
        "depth": 3,
        "children": [
          {
            "type": "text",
            "value": "The "
          },
          {
            "type": "inlineCode",
            "value": "content"
          },
          {
            "type": "text",
            "value": " object"
          }
        ],
        "data": {
          "types": [
            "is-heading"
          ]
        }
      },
      {
        "type": "list",
        "ordered": false,
        "start": null,
        "spread": false,
        "children": [
          {
            "type": "listItem",
            "spread": false,
            "checked": null,
            "children": [
              {
                "type": "paragraph",
                "children": [
                  {
                    "type": "inlineCode",
                    "value": "body"
                  },
                  {
                    "type": "text",
                    "value": ": the unparsed content body as a "
                  },
                  {
                    "type": "inlineCode",
                    "value": "string"
                  }
                ],
                "data": {
                  "types": [
                    "has-inlineCode",
                    "is-text"
                  ]
                }
              }
            ]
          },
          {
            "type": "listItem",
            "spread": false,
            "checked": null,
            "children": [
              {
                "type": "paragraph",
                "children": [
                  {
                    "type": "inlineCode",
                    "value": "mdast"
                  },
                  {
                    "type": "text",
                    "value": ": the parsed "
                  },
                  {
                    "type": "link",
                    "title": null,
                    "url": "https://github.com/syntax-tree/mdast",
                    "children": [
                      {
                        "type": "text",
                        "value": "Markdown AST"
                      }
                    ]
                  }
                ],
                "data": {
                  "types": [
                    "has-inlineCode",
                    "is-text",
                    "has-link"
                  ]
                }
              }
            ]
          },
          {
            "type": "listItem",
            "spread": false,
            "checked": null,
            "children": [
              {
                "type": "paragraph",
                "children": [
                  {
                    "type": "inlineCode",
                    "value": "meta"
                  },
                  {
                    "type": "text",
                    "value": ": a map metadata properties, including"
                  }
                ],
                "data": {
                  "types": [
                    "has-inlineCode",
                    "is-text"
                  ]
                }
              },
              {
                "type": "list",
                "ordered": false,
                "start": null,
                "spread": false,
                "children": [
                  {
                    "type": "listItem",
                    "spread": false,
                    "checked": null,
                    "children": [
                      {
                        "type": "paragraph",
                        "children": [
                          {
                            "type": "inlineCode",
                            "value": "title"
                          },
                          {
                            "type": "text",
                            "value": ": title of the document"
                          }
                        ],
                        "data": {
                          "types": [
                            "has-inlineCode",
                            "is-text"
                          ]
                        }
                      }
                    ]
                  },
                  {
                    "type": "listItem",
                    "spread": false,
                    "checked": null,
                    "children": [
                      {
                        "type": "paragraph",
                        "children": [
                          {
                            "type": "inlineCode",
                            "value": "intro"
                          },
                          {
                            "type": "text",
                            "value": ": a plain-text introduction or description"
                          }
                        ],
                        "data": {
                          "types": [
                            "has-inlineCode",
                            "is-text"
                          ]
                        }
                      }
                    ]
                  },
                  {
                    "type": "listItem",
                    "spread": false,
                    "checked": null,
                    "children": [
                      {
                        "type": "paragraph",
                        "children": [
                          {
                            "type": "inlineCode",
                            "value": "type"
                          },
                          {
                            "type": "text",
                            "value": ": the content type of the document"
                          }
                        ],
                        "data": {
                          "types": [
                            "has-inlineCode",
                            "is-text"
                          ]
                        }
                      }
                    ]
                  }
                ],
                "data": {
                  "types": [
                    "has-inlineCode",
                    "has-text",
                    "nb-inlineCode-3",
<<<<<<< HEAD
                    "nb-text-3",
                    "is-inlineCode-text",
                    "is-inlineCode",
=======
                    "has-only-inlineCode",
>>>>>>> 4fb083c9
                    "is-list"
                  ]
                }
              }
            ]
          },
          {
            "type": "listItem",
            "spread": false,
            "checked": null,
            "children": [
              {
                "type": "paragraph",
                "children": [
                  {
                    "type": "inlineCode",
                    "value": "htast"
                  },
                  {
                    "type": "text",
                    "value": ": the HTML AST"
                  }
                ],
                "data": {
                  "types": [
                    "has-inlineCode",
                    "is-text"
                  ]
                }
              }
            ]
          },
          {
            "type": "listItem",
            "spread": false,
            "checked": null,
            "children": [
              {
                "type": "paragraph",
                "children": [
                  {
                    "type": "inlineCode",
                    "value": "html"
                  },
                  {
                    "type": "text",
                    "value": ": a string of the content rendered as HTML"
                  }
                ],
                "data": {
                  "types": [
                    "has-inlineCode",
                    "is-text"
                  ]
                }
              }
            ]
          },
          {
            "type": "listItem",
            "spread": false,
            "checked": null,
            "children": [
              {
                "type": "paragraph",
                "children": [
                  {
                    "type": "inlineCode",
                    "value": "children"
                  },
                  {
                    "type": "text",
                    "value": ": an array of top-level elements of the HTML-rendered content"
                  }
                ],
                "data": {
                  "types": [
                    "has-inlineCode",
                    "is-text"
                  ]
                }
              }
            ]
          }
        ],
        "data": {
          "types": [
            "has-inlineCode",
            "has-text",
            "has-list",
            "has-link",
            "nb-inlineCode-7",
            "nb-text-6",
            "nb-list-1",
            "nb-link-1",
            "is-inlineCode-text-list",
            "is-inlineCode-text",
            "is-inlineCode",
            "is-list"
          ]
        }
      },
      {
        "type": "heading",
        "depth": 3,
        "children": [
          {
            "type": "text",
            "value": "The "
          },
          {
            "type": "inlineCode",
            "value": "response"
          },
          {
            "type": "text",
            "value": " object"
          }
        ],
        "data": {
          "types": [
            "is-heading"
          ]
        }
      },
      {
        "type": "list",
        "ordered": false,
        "start": null,
        "spread": false,
        "children": [
          {
            "type": "listItem",
            "spread": false,
            "checked": null,
            "children": [
              {
                "type": "paragraph",
                "children": [
                  {
                    "type": "inlineCode",
                    "value": "body"
                  },
                  {
                    "type": "text",
                    "value": ": the unparsed response body as a "
                  },
                  {
                    "type": "inlineCode",
                    "value": "string"
                  }
                ],
                "data": {
                  "types": [
                    "has-inlineCode",
                    "is-text"
                  ]
                }
              }
            ]
          },
          {
            "type": "listItem",
            "spread": false,
            "checked": null,
            "children": [
              {
                "type": "paragraph",
                "children": [
                  {
                    "type": "inlineCode",
                    "value": "headers"
                  },
                  {
                    "type": "text",
                    "value": ": a map of HTTP response headers"
                  }
                ],
                "data": {
                  "types": [
                    "has-inlineCode",
                    "is-text"
                  ]
                }
              }
            ]
          },
          {
            "type": "listItem",
            "spread": false,
            "checked": null,
            "children": [
              {
                "type": "paragraph",
                "children": [
                  {
                    "type": "inlineCode",
                    "value": "status"
                  },
                  {
                    "type": "text",
                    "value": ": the HTTP status code"
                  }
                ],
                "data": {
                  "types": [
                    "has-inlineCode",
                    "is-text"
                  ]
                }
              }
            ]
          }
        ],
        "data": {
          "types": [
            "has-inlineCode",
            "has-text",
            "nb-inlineCode-4",
<<<<<<< HEAD
            "nb-text-3",
            "is-inlineCode-text",
            "is-inlineCode",
=======
            "has-only-inlineCode",
>>>>>>> 4fb083c9
            "is-list"
          ]
        }
      },
      {
        "type": "heading",
        "depth": 3,
        "children": [
          {
            "type": "text",
            "value": "The "
          },
          {
            "type": "inlineCode",
            "value": "context"
          },
          {
            "type": "text",
            "value": " object"
          }
        ],
        "data": {
          "types": [
            "is-heading"
          ]
        }
      },
      {
        "type": "paragraph",
        "children": [
          {
            "type": "text",
            "value": "TBD: used for stuff that is neither content, request, or response"
          }
        ],
        "data": {
          "types": [
            "is-text"
          ]
        }
      },
      {
        "type": "heading",
        "depth": 3,
        "children": [
          {
            "type": "text",
            "value": "The "
          },
          {
            "type": "inlineCode",
            "value": "error"
          },
          {
            "type": "text",
            "value": " object"
          }
        ],
        "data": {
          "types": [
            "is-heading"
          ]
        }
      },
      {
        "type": "paragraph",
        "children": [
          {
            "type": "text",
            "value": "This object is only set when there has been an error during pipeline processing. Any step in the pipeline may set the "
          },
          {
            "type": "inlineCode",
            "value": "error"
          },
          {
            "type": "text",
            "value": " object. Subsequent steps should simply skip any processing if they encounter an "
          },
          {
            "type": "inlineCode",
            "value": "error"
          },
          {
            "type": "text",
            "value": " object."
          }
        ],
        "data": {
          "types": [
            "is-text",
            "has-inlineCode"
          ]
        }
      },
      {
        "type": "paragraph",
        "children": [
          {
            "type": "text",
            "value": "Alternatively, steps can attempt to handle the "
          },
          {
            "type": "inlineCode",
            "value": "error"
          },
          {
            "type": "text",
            "value": " object, for instance by generating a formatted error message and leaving it in "
          },
          {
            "type": "inlineCode",
            "value": "response.body"
          },
          {
            "type": "text",
            "value": "."
          }
        ],
        "data": {
          "types": [
            "is-text",
            "has-inlineCode"
          ]
        }
      },
      {
        "type": "paragraph",
        "children": [
          {
            "type": "text",
            "value": "The only known property in "
          },
          {
            "type": "inlineCode",
            "value": "error"
          },
          {
            "type": "text",
            "value": " is"
          }
        ],
        "data": {
          "types": [
            "is-text",
            "has-inlineCode"
          ]
        }
      },
      {
        "type": "list",
        "ordered": false,
        "start": null,
        "spread": false,
        "children": [
          {
            "type": "listItem",
            "spread": false,
            "checked": null,
            "children": [
              {
                "type": "paragraph",
                "children": [
                  {
                    "type": "inlineCode",
                    "value": "message"
                  },
                  {
                    "type": "text",
                    "value": ": the error message"
                  }
                ],
                "data": {
                  "types": [
                    "has-inlineCode",
                    "is-text"
                  ]
                }
              }
            ]
          }
        ],
        "data": {
          "types": [
            "has-inlineCode",
            "has-text",
            "nb-inlineCode-1",
<<<<<<< HEAD
            "nb-text-1",
            "is-inlineCode-text",
            "is-inlineCode",
=======
            "has-only-inlineCode",
>>>>>>> 4fb083c9
            "is-list"
          ]
        }
      }
    ]
  }
]<|MERGE_RESOLUTION|>--- conflicted
+++ resolved
@@ -345,15 +345,9 @@
         ],
         "data": {
           "types": [
-<<<<<<< HEAD
             "has-text",
             "nb-text-4",
-            "is-text-only",
-=======
-            "has-paragraph",
-            "nb-paragraph-4",
-            "has-only-paragraph",
->>>>>>> 4fb083c9
+            "has-only-text",
             "is-list"
           ]
         }
@@ -394,15 +388,9 @@
   {
     "title": "This section has a paragraph, but no title.",
     "types": [
-<<<<<<< HEAD
       "has-text",
       "nb-text-2",
-      "is-text-only"
-=======
-      "has-paragraph",
-      "nb-paragraph-2",
-      "has-only-paragraph"
->>>>>>> 4fb083c9
+      "has-only-text"
     ],
     "intro": "This section has a paragraph, but no title.",
     "meta": {},
@@ -588,13 +576,9 @@
             "has-inlineCode",
             "has-text",
             "nb-inlineCode-4",
-<<<<<<< HEAD
             "nb-text-4",
             "is-inlineCode-text",
             "is-inlineCode",
-=======
-            "has-only-inlineCode",
->>>>>>> 4fb083c9
             "is-list"
           ]
         }
@@ -1159,13 +1143,9 @@
             "has-inlineCode",
             "has-text",
             "nb-inlineCode-7",
-<<<<<<< HEAD
             "nb-text-7",
             "is-inlineCode-text",
             "is-inlineCode",
-=======
-            "has-only-inlineCode",
->>>>>>> 4fb083c9
             "is-list"
           ]
         }
@@ -1285,15 +1265,9 @@
         ],
         "data": {
           "types": [
-<<<<<<< HEAD
             "has-text",
             "nb-text-3",
-            "is-text-only",
-=======
-            "has-paragraph",
-            "nb-paragraph-3",
-            "has-only-paragraph",
->>>>>>> 4fb083c9
+            "has-only-text",
             "is-list"
           ]
         }
@@ -1424,15 +1398,9 @@
         ],
         "data": {
           "types": [
-<<<<<<< HEAD
             "has-text",
             "nb-text-3",
-            "is-text-only",
-=======
-            "has-paragraph",
-            "nb-paragraph-3",
-            "has-only-paragraph",
->>>>>>> 4fb083c9
+            "has-only-text",
             "is-list"
           ]
         }
@@ -1496,15 +1464,9 @@
         ],
         "data": {
           "types": [
-<<<<<<< HEAD
             "has-text",
             "nb-text-1",
-            "is-text-only",
-=======
-            "has-paragraph",
-            "nb-paragraph-1",
-            "has-only-paragraph",
->>>>>>> 4fb083c9
+            "has-only-text",
             "is-list"
           ]
         }
@@ -1746,13 +1708,9 @@
             "has-inlineCode",
             "has-text",
             "nb-inlineCode-2",
-<<<<<<< HEAD
             "nb-text-2",
             "is-inlineCode-text",
             "is-inlineCode",
-=======
-            "has-only-inlineCode",
->>>>>>> 4fb083c9
             "is-list"
           ]
         }
@@ -1968,13 +1926,9 @@
                     "has-inlineCode",
                     "has-text",
                     "nb-inlineCode-3",
-<<<<<<< HEAD
                     "nb-text-3",
                     "is-inlineCode-text",
                     "is-inlineCode",
-=======
-                    "has-only-inlineCode",
->>>>>>> 4fb083c9
                     "is-list"
                   ]
                 }
@@ -2194,13 +2148,9 @@
             "has-inlineCode",
             "has-text",
             "nb-inlineCode-4",
-<<<<<<< HEAD
             "nb-text-3",
             "is-inlineCode-text",
             "is-inlineCode",
-=======
-            "has-only-inlineCode",
->>>>>>> 4fb083c9
             "is-list"
           ]
         }
@@ -2388,13 +2338,9 @@
             "has-inlineCode",
             "has-text",
             "nb-inlineCode-1",
-<<<<<<< HEAD
             "nb-text-1",
             "is-inlineCode-text",
             "is-inlineCode",
-=======
-            "has-only-inlineCode",
->>>>>>> 4fb083c9
             "is-list"
           ]
         }
